--- conflicted
+++ resolved
@@ -515,7 +515,6 @@
         this.fieldDef.e
       );
     }
-<<<<<<< HEAD
     return this.parent.model.dialect.sqlFieldReference(
       this.parent.getIdentifier(),
       this.fieldDef.name,
@@ -524,12 +523,6 @@
         this.parent.fieldDef.structSource.type === "inline" ||
         (this.parent.fieldDef.structSource.type === "sql" &&
           this.parent.fieldDef.structSource.nested === true)
-=======
-    return (
-      this.parent.getIdentifier() +
-      "." +
-      this.parent.model.dialect.sqlMaybeQuoteIdentifier(this.fieldDef.name)
->>>>>>> 587a83fd
     );
   }
 }
