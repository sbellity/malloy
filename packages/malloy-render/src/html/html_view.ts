/*
 * Copyright 2021 Google LLC
 *
 * This program is free software; you can redistribute it and/or
 * modify it under the terms of the GNU General Public License
 * version 2 as published by the Free Software Foundation.
 *
 * This program is distributed in the hope that it will be useful,
 * but WITHOUT ANY WARRANTY; without even the implied warranty of
 * MERCHANTABILITY or FITNESS FOR A PARTICULAR PURPOSE. See the
 * GNU General Public License for more details.
 */

import { DataArray, Field, Explore } from "@malloydata/malloy";
import { TopLevelSpec } from "vega-lite";
import { DataStyles, StyleDefaults } from "../data_styles";
import { Renderer } from "../renderer";
import { HTMLBarChartRenderer } from "./bar_chart";
import { HTMLBooleanRenderer } from "./boolean";
import { HTMLJSONRenderer } from "./json";
import { HTMLBytesRenderer } from "./bytes";
import { HTMLCurrencyRenderer } from "./currency";
import { HTMLPercentRenderer } from "./percent";
import { HTMLDashboardRenderer } from "./dashboard";
import { HTMLImageRenderer } from "./image";
import { HTMLDateRenderer } from "./date";
import { HTMLLineChartRenderer } from "./line_chart";
import { HTMLLinkRenderer } from "./link";
import { HTMLListRenderer } from "./list";
import { HTMLListDetailRenderer } from "./list_detail";
import { HTMLNumberRenderer } from "./number";
import { HTMLPointMapRenderer } from "./point_map";
import { HTMLScatterChartRenderer } from "./scatter_chart";
import { HTMLSegmentMapRenderer } from "./segment_map";
import { HTMLShapeMapRenderer } from "./shape_map";
import { HTMLTableRenderer } from "./table";
import { HTMLTextRenderer } from "./text";
import { HTMLVegaSpecRenderer } from "./vega_spec";
import { ContainerRenderer } from "./container";
import { AtomicFieldType } from "@malloydata/malloy/src/malloy";
import { createErrorElement } from "./utils";

export class HTMLView {
  private readonly document: Document;

  constructor(document: Document) {
    this.document = document;
  }

  async render(table: DataArray, dataStyles: DataStyles): Promise<Element> {
    const renderer = makeRenderer(table.field, this.document, dataStyles, {
      size: "large",
    });
    try {
      // TODO Implement row streaming capability for some renderers: some renderers should be usable
      //      as a builder with `begin(field: StructDef)`, `row(field: StructDef, row: QueryDataRow)`,
      //      and `end(field: StructDef)` methods.
      //      Primarily, this should be possible for the `table` and `dashboard` renderers.
      //      This would only be used at this top level (and HTML view should support `begin`,
      //      `row`, and `end` as well).
      return await renderer.render(table);
    } catch (error) {
      if (error instanceof Error) {
        return createErrorElement(this.document, error);
      } else {
        return createErrorElement(
          this.document,
          "Internal error - Exception not an Error object."
        );
      }
    }
  }
}

export class JSONView {
  private readonly document: Document;

  constructor(document: Document) {
    this.document = document;
  }

  async render(table: DataArray): Promise<Element> {
    const renderer = new HTMLJSONRenderer(this.document);
    try {
      return await renderer.render(table);
    } catch (error) {
      if (error instanceof Error) {
        return createErrorElement(this.document, error);
      } else {
        return createErrorElement(
          this.document,
          "Internal error - Exception not an Error object."
        );
      }
    }
  }
}

function getRendererOptions(field: Field | Explore, dataStyles: DataStyles) {
  let renderer = dataStyles[field.name];
  if (!renderer) {
    for (const sourceClass of field.sourceClasses) {
      if (!renderer) {
        renderer = dataStyles[sourceClass];
      }
    }
  }
  return renderer;
}

function isContainer(field: Field | Explore): Explore {
  if (field.isExplore()) {
    return field;
  } else {
    throw new Error(
      `${field.name} does not contain fields and cannot be rendered this way`
    );
  }
}

export function makeRenderer(
  field: Explore | Field,
  document: Document,
  dataStyles: DataStyles,
  styleDefaults: StyleDefaults
): Renderer {
  const renderDef = getRendererOptions(field, dataStyles) || {};

  if (renderDef.renderer === "shape_map" || field.name.endsWith("_shape_map")) {
<<<<<<< HEAD
    return new HTMLShapeMapRenderer(document, styleDefaults);
=======
    return new HTMLShapeMapRenderer(styleDefaults, renderDef);
>>>>>>> b5b86790
  } else if (
    renderDef.renderer === "point_map" ||
    field.name.endsWith("_point_map")
  ) {
    return new HTMLPointMapRenderer(document, styleDefaults);
  } else if (renderDef.renderer === "image" || field.name.endsWith("_image")) {
    return new HTMLImageRenderer(document);
  } else if (
    renderDef.renderer === "segment_map" ||
    field.name.endsWith("_segment_map")
  ) {
<<<<<<< HEAD
    return new HTMLSegmentMapRenderer(document, styleDefaults);
=======
    return new HTMLSegmentMapRenderer(styleDefaults, renderDef);
>>>>>>> b5b86790
  } else if (
    renderDef.renderer === "dashboard" ||
    field.name.endsWith("_dashboard")
  ) {
    return ContainerRenderer.make(
      HTMLDashboardRenderer,
      document,
      isContainer(field),
      dataStyles
    );
  } else if (renderDef.renderer === "json" || field.name.endsWith("_json")) {
    return new HTMLJSONRenderer(document);
  } else if (
    renderDef.renderer === "line_chart" ||
    field.name.endsWith("_line_chart")
  ) {
<<<<<<< HEAD
    return new HTMLLineChartRenderer(document, styleDefaults);
=======
    return new HTMLLineChartRenderer(styleDefaults, renderDef);
>>>>>>> b5b86790
  } else if (
    renderDef.renderer === "scatter_chart" ||
    field.name.endsWith("_scatter_chart")
  ) {
    return new HTMLScatterChartRenderer(document, styleDefaults);
  } else if (renderDef.renderer === "bar_chart") {
    return new HTMLBarChartRenderer(document, styleDefaults, renderDef);
  } else if (field.name.endsWith("_bar_chart")) {
    return new HTMLBarChartRenderer(document, styleDefaults, {});
  } else if (renderDef.renderer === "vega") {
    const spec = renderDef.spec;
    if (spec) {
      return new HTMLVegaSpecRenderer(
        document,
        styleDefaults,
        spec as TopLevelSpec
      );
    } else if (renderDef.spec_name) {
      const vegaRenderer = dataStyles[renderDef.spec_name];
      if (vegaRenderer !== undefined && vegaRenderer.renderer === "vega") {
        if (vegaRenderer.spec) {
          return new HTMLVegaSpecRenderer(
            document,
            styleDefaults,
            vegaRenderer.spec as TopLevelSpec
          );
        } else {
          throw new Error(`No spec defined on ${renderDef.spec_name}`);
        }
      } else {
        throw new Error(`No Vega renderer named ${renderDef.spec_name}`);
      }
    } else {
      throw new Error(`No top level vega spec defined for ${field.name}`);
    }
  } else {
    if (
      renderDef.renderer === "time" ||
      (field.hasParentExplore() &&
        field.isAtomicField() &&
        (field.type === AtomicFieldType.Date ||
          field.type === AtomicFieldType.Timestamp))
    ) {
      return new HTMLDateRenderer(document);
    } else if (renderDef.renderer === "currency") {
      return new HTMLCurrencyRenderer(document);
    } else if (renderDef.renderer === "percent") {
      return new HTMLPercentRenderer(document);
    } else if (
      renderDef.renderer === "number" ||
      (field.hasParentExplore() &&
        field.isAtomicField() &&
        field.type === AtomicFieldType.Number)
    ) {
      return new HTMLNumberRenderer(document);
    } else if (renderDef.renderer === "bytes") {
      return new HTMLBytesRenderer(document);
    } else if (
      renderDef.renderer === "boolean" ||
      (field.hasParentExplore() &&
        field.isAtomicField() &&
        field.type === AtomicFieldType.Boolean)
    ) {
      return new HTMLBooleanRenderer(document);
    } else if (renderDef.renderer === "link") {
      return new HTMLLinkRenderer(document);
    } else if (renderDef.renderer === "list" || field.name.endsWith("_list")) {
      return ContainerRenderer.make(
        HTMLListRenderer,
        document,
        isContainer(field),
        dataStyles
      );
    } else if (
      renderDef.renderer === "list_detail" ||
      field.name.endsWith("_list_detail")
    ) {
      return ContainerRenderer.make(
        HTMLListDetailRenderer,
        document,
        isContainer(field),
        dataStyles
      );
    } else if (
      renderDef.renderer === "table" ||
      !field.hasParentExplore() ||
      field.isExploreField()
    ) {
      return ContainerRenderer.make(
        HTMLTableRenderer,
        document,
        isContainer(field),
        dataStyles
      );
    } else {
      return new HTMLTextRenderer(document);
    }
  }
}<|MERGE_RESOLUTION|>--- conflicted
+++ resolved
@@ -127,11 +127,7 @@
   const renderDef = getRendererOptions(field, dataStyles) || {};
 
   if (renderDef.renderer === "shape_map" || field.name.endsWith("_shape_map")) {
-<<<<<<< HEAD
-    return new HTMLShapeMapRenderer(document, styleDefaults);
-=======
-    return new HTMLShapeMapRenderer(styleDefaults, renderDef);
->>>>>>> b5b86790
+    return new HTMLShapeMapRenderer(document, styleDefaults, renderDef);
   } else if (
     renderDef.renderer === "point_map" ||
     field.name.endsWith("_point_map")
@@ -143,11 +139,7 @@
     renderDef.renderer === "segment_map" ||
     field.name.endsWith("_segment_map")
   ) {
-<<<<<<< HEAD
-    return new HTMLSegmentMapRenderer(document, styleDefaults);
-=======
-    return new HTMLSegmentMapRenderer(styleDefaults, renderDef);
->>>>>>> b5b86790
+    return new HTMLSegmentMapRenderer(document, styleDefaults, renderDef);
   } else if (
     renderDef.renderer === "dashboard" ||
     field.name.endsWith("_dashboard")
@@ -164,11 +156,7 @@
     renderDef.renderer === "line_chart" ||
     field.name.endsWith("_line_chart")
   ) {
-<<<<<<< HEAD
-    return new HTMLLineChartRenderer(document, styleDefaults);
-=======
-    return new HTMLLineChartRenderer(styleDefaults, renderDef);
->>>>>>> b5b86790
+    return new HTMLLineChartRenderer(document, styleDefaults, renderDef);
   } else if (
     renderDef.renderer === "scatter_chart" ||
     field.name.endsWith("_scatter_chart")
