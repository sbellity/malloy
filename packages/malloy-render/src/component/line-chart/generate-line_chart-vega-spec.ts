--- conflicted
+++ resolved
@@ -626,11 +626,7 @@
         type: 'ordinal',
         range: 'category',
         domain:
-<<<<<<< HEAD
-          shouldShareSeriesDomain && seriesSet
-=======
-          isDimensionalSeries && shouldShareSeriesDomain
->>>>>>> 494ed71e
+          isDimensionalSeries && shouldShareSeriesDomain && seriesSet
             ? [...seriesSet!]
             : {
                 data: 'values',
