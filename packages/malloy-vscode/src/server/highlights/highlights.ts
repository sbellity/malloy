/*
 * Copyright 2021 Google LLC
 *
 * This program is free software; you can redistribute it and/or
 * modify it under the terms of the GNU General Public License
 * version 2 as published by the Free Software Foundation.
 *
 * This program is distributed in the hope that it will be useful,
 * but WITHOUT ANY WARRANTY; without even the implied warranty of
 * MERCHANTABILITY or FITNESS FOR A PARTICULAR PURPOSE. See the
 * GNU General Public License for more details.
 */

import { TextDocument } from "vscode-languageserver-textdocument";
import { HighlightType, Malloy } from "@malloy-lang/malloy";
import {
  SemanticTokens,
  SemanticTokensBuilder,
} from "vscode-languageserver/node";

export const TOKEN_TYPES = [
  "class",
  "interface",
  "enum",
  "function",
  "variable",
  "keyword",
  "number",
  "string",
  "comment",
  "type",
  "regexp",
  "macro",
  "property.readonly",
  "label",
  "enumMember",
  "operator",
];

export const TOKEN_MODIFIERS = ["declaration", "documentation"];

export function getMalloyHighlights(document: TextDocument): SemanticTokens {
  const tokensBuilder = new SemanticTokensBuilder();

  const text = document.getText();
  const textLines = text.split("\n");
<<<<<<< HEAD
  const parse = Malloy.parse(text);
=======
  const parse = Malloy.parse({ source: text });
>>>>>>> 561a83b1

  const highlights = parse.getHighlights();

  highlights.forEach((highlight) => {
    for (
      let line = highlight.getRange().getStart().getLine();
      line <= highlight.getRange().getEnd().getLine();
      line++
    ) {
      const lineText = textLines[line];
      let length;
      let start;
      if (
        highlight.getRange().getStart().getLine() ===
        highlight.getRange().getEnd().getLine()
      ) {
        length =
          highlight.getRange().getEnd().getCharacter() -
          highlight.getRange().getStart().getCharacter();
        start = highlight.getRange().getStart().getCharacter();
      } else if (line === highlight.getRange().getStart().getLine()) {
        length =
          lineText.length - highlight.getRange().getStart().getCharacter();
        start = highlight.getRange().getStart().getCharacter();
      } else if (line === highlight.getRange().getEnd().getLine()) {
        length = highlight.getRange().getEnd().getCharacter();
        start = 0;
      } else {
        length = lineText.length;
        start = 0;
      }
      tokensBuilder.push(
        line,
        start,
        length,
        TOKEN_TYPES.indexOf(mapTypes(highlight.getType())),
        0
      );
    }
  });

  return tokensBuilder.build();
}

function mapTypes(type: string) {
  switch (type) {
    case HighlightType.Identifier:
      return "variable";
    case HighlightType.Call.Aggregate:
    case HighlightType.Keyword.AggregateModifier.Distinct:
      return "macro";
    case HighlightType.Type:
      return "type";
    case HighlightType.Keyword.Explore:
    case HighlightType.Keyword.Is:
    case HighlightType.Keyword.Top:
    case HighlightType.Keyword.Order:
    case HighlightType.Keyword.By:
    case HighlightType.Keyword.Limit:
    case HighlightType.Keyword.Join:
    case HighlightType.Keyword.On:
    case HighlightType.Keyword.Primary:
    case HighlightType.Keyword.Key:
    case HighlightType.Keyword.Renames:
    case HighlightType.Keyword.Define:
    case HighlightType.Keyword.Export:
    case HighlightType.Keyword.Desc:
    case HighlightType.Keyword.Asc:
    case HighlightType.Call.Cast:
    case HighlightType.Keyword.CastModifier.As:
    case HighlightType.Keyword.Pick:
    case HighlightType.Keyword.When:
    case HighlightType.Keyword.Else:
    case HighlightType.Keyword.Accept:
    case HighlightType.Keyword.Except:
    case HighlightType.Keyword.Import:
      return "keyword";
    // These are more like meta types, so maybe they should be highlighted differently
    case HighlightType.Keyword.JSON:
    case HighlightType.Keyword.Turtle:
      return "keyword";
    case HighlightType.Call.TimeFrame:
      return "macro";
    case HighlightType.Literal.String:
      return "string";
    case HighlightType.Literal.Boolean:
      return "enumMember";
    case HighlightType.Literal.Null:
      return "keyword";
    case HighlightType.Literal.Number:
      return "number";
    case HighlightType.Literal.RegularExpression:
      return "regexp";
    case HighlightType.Literal.Date:
      return "number";
    case HighlightType.Transformation.Reduce:
    case HighlightType.Transformation.Project:
    case HighlightType.Transformation.Index:
      return "keyword";
    case HighlightType.Label.Fields:
    case HighlightType.Label.Joins:
      return "label";
    case HighlightType.Operator.Comparison:
      return "operator";
    case HighlightType.Operator.Boolean:
      return "keyword";
    case HighlightType.Operator.Date:
      return "keyword";
    case HighlightType.Comment.Line:
    case HighlightType.Comment.Block:
      return "comment";
    default:
      throw new Error(`Unexpected type ${type}`);
  }
}<|MERGE_RESOLUTION|>--- conflicted
+++ resolved
@@ -44,11 +44,7 @@
 
   const text = document.getText();
   const textLines = text.split("\n");
-<<<<<<< HEAD
-  const parse = Malloy.parse(text);
-=======
   const parse = Malloy.parse({ source: text });
->>>>>>> 561a83b1
 
   const highlights = parse.getHighlights();
 
