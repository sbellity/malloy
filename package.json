--- conflicted
+++ resolved
@@ -26,13 +26,8 @@
     "docs-preprocess": "ts-node --esm --project tsconfig.docs.json docs/_scripts/build_docs/index.ts --watch",
     "docs-postprocess": "wait-on ./docs/_includes/generated/toc.html && cd docs && bundle exec jekyll serve -l -o",
     "docs-serve": "npm run docs-prebuild && concurrently --kill-others 'npm run docs-preprocess' 'npm run docs-postprocess'",
-<<<<<<< HEAD
-    "vscode-build-extension-dev": "npm exec dotenv npm run -w malloy-vscode build-extension-dev",
-    "vscode-publish-extensions": "npm exec dotenv npm run -w malloy-vscode publish-extensions",
-=======
-    "vscode-build-extension-dev": "npm run -w vscode-extension build-extension-dev",
-    "vscode-publish-extensions": "npm run -w vscode-extension publish-extensions",
->>>>>>> f1af15f7
+    "vscode-build-extension-dev": "npm exec dotenv -- npm run -w vscode-extension build-extension-dev",
+    "vscode-publish-extensions": "npm exec dotenv npm run -w vscode-extension publish-extensions",
     "vscode-build-composer-dev": "npm run -w malloy-composer-demo build",
     "third-party-licenses": "ts-node scripts/third_party_licenses",
     "malloyc": "ts-node scripts/malloy-to-json",
