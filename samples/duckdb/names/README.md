--- conflicted
+++ resolved
@@ -20,43 +20,16 @@
 
 ## Queries in `1_names`
 
+**by_name** - top 10 names by population
 
-### :malloy-query{ model="./names.malloy" query="by_name" source="names" }
-Top 10 names by population
+**by_state** - population by state
 
-### :malloy-query{ model="./names.malloy" query="by_state" source="names" }
-Population by state
+**by_gender** - population by gender
 
-### :malloy-query{ model="./names.malloy" query="by_gender" source="names" }
-Population by gender
+**by_year** - population by year
 
-### :malloy-query{ model="./names.malloy" query="by_year" source="names" }
-Population by year
-
-<<<<<<< HEAD
 **male_names** / **female_names** - top 10 names for M / F reported gender
 
 **top_names_by_state_ea_gender** - top 10 names in each state, for each gender
-=======
-### :malloy-query{ model="./names.malloy" query="by_decade" source="names" }
-Population by decade
 
-<!-- ### :malloy-query{ model="./names.malloy" query="name_as_pct_of_pop" source="names" }
-Name, population, and the percent each name makes up of the total population -->
-
-### :malloy-query{ model="./names.malloy" query="male_names" source="names" } / :malloy-query{ model="./names.malloy" query="female_names" source="names" }
-Top 10 names for M / F reported gender
->>>>>>> 0a22147c
-
-<!-- ### :malloy-query{ model="./names.malloy" query="top_names_by_state_by_gender" source="names" }
-Top 10 names in each state, for each gender -->
-
-<<<<<<< HEAD
-**j_names** - returns the name dashboard, filtered to 'J' names. Example of querying against a source vs. defining queries in a source.
-=======
-### :malloy-query{ model="./names.malloy" query="name_dashboard" source="names" }
-For the top 10 names, shows `by_decade`, `by_state`, and `by_gender`
-
-<!-- ### :malloy-query{ model="./names.malloy" query="j_names" source="names" }
-Returns the name dashboard, filtered to 'J' names -->
->>>>>>> 0a22147c
+**j_names** - returns the name dashboard, filtered to 'J' names. Example of querying against a source vs. defining queries in a source.